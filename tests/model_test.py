import pytest
import torch
import torch.nn.functional as F
from torch.nn import CrossEntropyLoss

<<<<<<< HEAD
import olmo.model
from olmo import BlockType, Olmo, Tokenizer, TrainConfig
=======
from olmo import BlockType, LayerNorm, Olmo, Tokenizer, TrainConfig
>>>>>>> b4a14919
from olmo.config import PaddingDirection
from olmo.data import DataCollator


@pytest.mark.parametrize(
    "alibi, rope, flash_attn, block_type, multi_query_attention, cuda, dtype",
    [
        pytest.param(
            True, False, False, BlockType.sequential, False, False, torch.bfloat16, id="alibi-emb-cpu-bf16"
        ),
        pytest.param(
            True,
            False,
            False,
            BlockType.parallel,
            False,
            False,
            torch.bfloat16,
            id="alibi-emb-parallel-block-cpu-bf16",
        ),
        pytest.param(
            False, False, False, BlockType.sequential, False, False, torch.bfloat16, id="abs-emb-cpu-bf16"
        ),
        pytest.param(
            True, False, False, BlockType.sequential, False, False, torch.float32, id="alibi-emb-cpu-f32"
        ),
        pytest.param(False, False, False, BlockType.sequential, False, False, torch.float32, id="abs-emb-cpu-f32"),
        pytest.param(
            False, True, False, BlockType.sequential, False, False, torch.bfloat16, id="rope-emb-cpu-bf16"
        ),
        pytest.param(False, True, False, BlockType.sequential, False, False, torch.float32, id="rope-emb-cpu-f32"),
        pytest.param(
            True,
            False,
            False,
            BlockType.sequential,
            False,
            True,
            torch.bfloat16,
            id="alibi-emb-cuda-bf16",
            marks=(
                pytest.mark.gpu,
                pytest.mark.skipif(torch.cuda.device_count() < 1, reason="Requires CUDA device"),
            ),
        ),
        pytest.param(
            True,
            False,
            False,
            BlockType.parallel,
            False,
            True,
            torch.bfloat16,
            id="alibi-emb-parallel-block-cuda-bf16",
            marks=(
                pytest.mark.gpu,
                pytest.mark.skipif(torch.cuda.device_count() < 1, reason="Requires CUDA device"),
            ),
        ),
        pytest.param(
            False,
            True,
            False,
            BlockType.sequential,
            False,
            True,
            torch.bfloat16,
            id="rope-emb-cuda-bf16",
            marks=(
                pytest.mark.gpu,
                pytest.mark.skipif(torch.cuda.device_count() < 1, reason="Requires CUDA device"),
            ),
        ),
        pytest.param(
            False,
            False,
            False,
            BlockType.sequential,
            False,
            True,
            torch.bfloat16,
            id="abs-emb-cuda-bf16",
            marks=(
                pytest.mark.gpu,
                pytest.mark.skipif(torch.cuda.device_count() < 1, reason="Requires CUDA device"),
            ),
        ),
        pytest.param(
            False,
            False,
            True,
            BlockType.sequential,
            False,
            True,
            torch.bfloat16,
            id="abs-emb-flash-cuda-bf16",
            marks=(
                pytest.mark.gpu,
                pytest.mark.skipif(torch.cuda.device_count() < 1, reason="Requires CUDA device"),
            ),
        ),
        pytest.param(
            False,
            False,
            True,
            BlockType.sequential,
            False,
            True,
            torch.float16,
            id="abs-emb-flash-cuda-f16",
            marks=(
                pytest.mark.gpu,
                pytest.mark.skipif(torch.cuda.device_count() < 1, reason="Requires CUDA device"),
            ),
        ),
        pytest.param(
            False, False, False, BlockType.sequential, True, False, torch.float32, id="abs-emb-mqattn-cpu-f32"
        ),
        pytest.param(
            False,
            False,
            False,
            BlockType.parallel,
            True,
            False,
            torch.float32,
            id="abs-emb-parallel-block-mqattn-cpu-f32",
        ),
        pytest.param(
            True,
            False,
            False,
            BlockType.sequential,
            True,
            False,
            torch.float32,
            id="alibi-emb-mqattn-cpu-f32",
        ),
    ],
)
def test_forward(
    train_config: TrainConfig,
    tokenizer: Tokenizer,
    alibi: bool,
    rope: bool,
    flash_attn: bool,
    block_type: BlockType,
    multi_query_attention: bool,
    cuda: bool,
    dtype: torch.dtype,
):
    torch.manual_seed(0)
    torch.use_deterministic_algorithms(True)

    train_config.model.alibi = alibi
    train_config.model.rope = rope
    train_config.model.flash_attention = flash_attn
    if flash_attn:
        train_config.model.attention_dropout = 0.0
    train_config.model.block_type = block_type
    train_config.model.multi_query_attention = multi_query_attention
    if cuda:
        train_config.model.init_device = "cuda"
    else:
        train_config.model.init_device = "cpu"

    use_amp = dtype in {torch.float16, torch.bfloat16}

    model = Olmo(train_config.model).eval()

    input1 = tokenizer.encode("My name is OLMo!")
    input2 = tokenizer.encode("I'm a delightful large open language model :)")
    batch_inputs = DataCollator.from_train_config(train_config)(
        [  # type: ignore
            {"input_ids": input1, "attention_mask": [1.0] * len(input1)},
            {"input_ids": input2, "attention_mask": [1.0] * len(input2)},
        ]
    )
    batch_inputs = {  # type: ignore
        k: v.to(device=model.device) if isinstance(v, torch.Tensor) else v for k, v in batch_inputs.items()
    }

    # Run forward pass.
    with torch.inference_mode():
        with torch.autocast(
            device_type="cuda" if cuda else "cpu", enabled=use_amp, dtype=None if not use_amp else dtype
        ):
            output1 = model(torch.tensor(input1, device=model.device).unsqueeze(0))
            key_value_cache1 = model(
                torch.tensor(input1[:-1], device=model.device).unsqueeze(0), use_cache=True
            ).attn_key_values
            output1_from_cached = model(
                torch.tensor(input1[-1:], device=model.device).unsqueeze(0), past_key_values=key_value_cache1
            )
            output2 = model(torch.tensor(input2, device=model.device).unsqueeze(0))
            batch_output = model(**batch_inputs)
            batch_key_value_cache = model(
                batch_inputs["input_ids"][:, :-1],
                attention_mask=batch_inputs["attention_mask"][:, :-1],
                use_cache=True,
            ).attn_key_values
            batch_output_from_cached = model(
                batch_inputs["input_ids"][:, -1].unsqueeze(1),
                attention_mask=batch_inputs["attention_mask"],
                past_key_values=batch_key_value_cache,
            )

    # With using half-precision types these might have some big differences in a small
    # percentage of the elements.
    atol = 1e-2 if use_amp else None
    rtol = 1e3 if use_amp else None

    # Check that logits from individual inputs are equal to logits from batch.
    torch.testing.assert_close(
        output1.logits[0][: len(input1)], batch_output.logits[0][: len(input1)], rtol=rtol, atol=atol
    )
    torch.testing.assert_close(
        output2.logits[0][: len(input2)], batch_output.logits[1][: len(input2)], rtol=rtol, atol=atol
    )

    # Check that output using cached attention keys + values matches.
    torch.testing.assert_close(output1.logits[0][-1], output1_from_cached.logits[0][-1], rtol=rtol, atol=atol)
    # For the batched output this only makes sense for the longer of the two inputs, since the shorter one is padded on the right.
    torch.testing.assert_close(output2.logits[0][-1], batch_output_from_cached.logits[1][-1], rtol=rtol, atol=atol)


@pytest.mark.parametrize(
    "alibi, flash_attn, cuda, dtype",
    [
        pytest.param(True, False, False, torch.bfloat16, id="alibi-emb-cpu-bf16"),
        pytest.param(False, False, False, torch.bfloat16, id="abs-emb-cpu-bf16"),
        pytest.param(
            True,
            False,
            True,
            torch.bfloat16,
            id="alibi-emb-cuda-bf16",
            marks=(
                pytest.mark.gpu,
                pytest.mark.skipif(torch.cuda.device_count() < 1, reason="Requires CUDA device"),
            ),
        ),
        pytest.param(
            False,
            False,
            True,
            torch.bfloat16,
            id="abs-emb-cuda-bf16",
            marks=(
                pytest.mark.gpu,
                pytest.mark.skipif(torch.cuda.device_count() < 1, reason="Requires CUDA device"),
            ),
        ),
        pytest.param(
            False,
            True,
            True,
            torch.bfloat16,
            id="abs-emb-flash-cuda-bf16",
            marks=(
                pytest.mark.gpu,
                pytest.mark.skipif(torch.cuda.device_count() < 1, reason="Requires CUDA device"),
                pytest.mark.skipif(
                    torch.cuda.device_count() < 1 or "A100" not in torch.cuda.get_device_name(),
                    reason="Requires A100 GPU type",
                ),
            ),
        ),
    ],
)
def test_backward(
    train_config: TrainConfig, tokenizer: Tokenizer, alibi: bool, flash_attn: bool, cuda: bool, dtype
):
    torch.manual_seed(0)

    use_amp = dtype in {torch.float16, torch.bfloat16}
    scaler = None if not (cuda and use_amp) else torch.cuda.amp.GradScaler()

    train_config.model.alibi = alibi
    train_config.model.flash_attention = flash_attn
    if flash_attn:
        train_config.model.attention_dropout = 0.0
    if cuda:
        train_config.model.init_device = "cuda"
    else:
        train_config.model.init_device = "cpu"

    model = Olmo(train_config.model).train()

    with torch.autocast(
        device_type="cuda" if cuda else "cpu", enabled=use_amp, dtype=None if not use_amp else dtype
    ):
        # Forward pass to get logits.
        input_ids = torch.tensor(tokenizer.encode("My name is OLMo!"), device=model.device).unsqueeze(0)
        logits = model(input_ids).logits

        # Compute loss.
        shift_logits = logits[..., :-1, :].contiguous()
        shift_labels = input_ids[..., 1:].contiguous()
        loss = CrossEntropyLoss()(shift_logits.view(-1, shift_logits.size(-1)), shift_labels.view(-1))

    # Backward pass.
    if scaler is not None:
        scaler.scale(loss).backward()  # type: ignore
    else:
        loss.backward()

    # Check gradients.
    for name, parameter in model.named_parameters():
        if parameter.requires_grad:
            assert parameter.grad is not None
            zeros = torch.zeros(parameter.size(), device=model.device)
            if (parameter.grad == zeros).all():
                raise RuntimeError(f"{name} has zero a gradient!")
        else:
            assert parameter.grad is None


@pytest.mark.parametrize(
    "cuda, dtype",
    [
        pytest.param(False, torch.float32, id="cpu-fp32"),
        pytest.param(
            True,
            torch.float32,
            id="cuda-fp32",
            marks=(
                pytest.mark.gpu,
                pytest.mark.skipif(torch.cuda.device_count() < 1, reason="Requires CUDA device"),
            ),
        ),
        # TODO: with an uninitialized model like we have here we'll end up with nan's
        # when we use half-precision. So eventually we should use a trained model in these tests.
        #  pytest.param(False, torch.bfloat16, id="cpu-bf16"),
    ],
)
def test_generate(
    train_config: TrainConfig,
    tokenizer: Tokenizer,
    cuda: bool,
    dtype: torch.dtype,
):
    torch.manual_seed(0)
    torch.use_deterministic_algorithms(True)

    # Should always pad left when generating.
    train_config.data.pad_direction = PaddingDirection.left
    # We also need to use a relative positional embedding so that the
    # padding doesn't affect the results.
    train_config.model.alibi = True

    if cuda:
        train_config.model.init_device = "cuda"
    else:
        train_config.model.init_device = "cpu"
    use_amp = dtype in {torch.float16, torch.bfloat16}

    model = Olmo(train_config.model).eval()

    input1 = tokenizer.encode("My name is OLMo! ", add_special_tokens=False)
    input2 = tokenizer.encode("I'm a delightful large open language model :) ", add_special_tokens=False)
    batch_inputs = DataCollator.from_train_config(train_config)(
        [  # type: ignore
            {"input_ids": input1, "attention_mask": [1.0] * len(input1)},
            {"input_ids": input2, "attention_mask": [1.0] * len(input2)},
        ]
    )
    batch_inputs = {  # type: ignore
        k: v.to(device=model.device) if isinstance(v, torch.Tensor) else v for k, v in batch_inputs.items()
    }
    beam_search_kwargs = dict(beam_size=3, max_steps=5)

    with torch.inference_mode():
        with torch.autocast(
            device_type="cuda" if cuda else "cpu", enabled=use_amp, dtype=None if not use_amp else dtype
        ):
            output1 = model.generate(
                torch.tensor(input1, device=model.device).unsqueeze(0),  # type: ignore
                **beam_search_kwargs,
            )
            batch_output = model.generate(**{**batch_inputs, **beam_search_kwargs})

    torch.testing.assert_close(output1.scores[0], batch_output.scores[0])


<<<<<<< HEAD
def test_amd_layer_norm(train_config: TrainConfig):
    input = torch.randn(16, train_config.model.d_model, dtype=torch.float32)
    torch_ln = olmo.model.LayerNorm(train_config.model, low_precision=True)
    amd_ln = olmo.model.AMDLayerNorm(train_config.model)
    torch_result = torch_ln(input)
    amd_result = amd_ln(input)
    torch.testing.assert_close(amd_result, torch_result)
=======
@pytest.mark.parametrize("elementwise_affine", (True, False))
@pytest.mark.parametrize("include_bias", (True, False))
def test_layer_norm(train_config: TrainConfig, elementwise_affine: bool, include_bias: bool):
    train_config.model.layer_norm_with_affine = elementwise_affine
    train_config.model.include_bias = include_bias
    ln = LayerNorm.build(train_config.model)

    needs_weight = elementwise_affine
    needs_bias = elementwise_affine and include_bias
    with torch.no_grad():
        if needs_weight:
            weight = torch.randn(train_config.model.d_model)
            ln.weight.copy_(weight)
        else:
            weight = None

        if needs_bias:
            bias = torch.randn(train_config.model.d_model)
            ln.bias.copy_(bias)
        else:
            bias = None

    assert ln.bias is None or ln.bias.requires_grad == needs_bias
    assert ln.weight is None or ln.weight.requires_grad == needs_weight

    x = torch.randn(16, 1024, train_config.model.d_model)
    x.requires_grad = False

    y_actual = ln(x)
    y_expected = F.layer_norm(x, [train_config.model.d_model], weight, bias)
    torch.testing.assert_close(y_actual, y_expected)
>>>>>>> b4a14919
<|MERGE_RESOLUTION|>--- conflicted
+++ resolved
@@ -3,12 +3,7 @@
 import torch.nn.functional as F
 from torch.nn import CrossEntropyLoss
 
-<<<<<<< HEAD
-import olmo.model
-from olmo import BlockType, Olmo, Tokenizer, TrainConfig
-=======
 from olmo import BlockType, LayerNorm, Olmo, Tokenizer, TrainConfig
->>>>>>> b4a14919
 from olmo.config import PaddingDirection
 from olmo.data import DataCollator
 
@@ -394,15 +389,6 @@
     torch.testing.assert_close(output1.scores[0], batch_output.scores[0])
 
 
-<<<<<<< HEAD
-def test_amd_layer_norm(train_config: TrainConfig):
-    input = torch.randn(16, train_config.model.d_model, dtype=torch.float32)
-    torch_ln = olmo.model.LayerNorm(train_config.model, low_precision=True)
-    amd_ln = olmo.model.AMDLayerNorm(train_config.model)
-    torch_result = torch_ln(input)
-    amd_result = amd_ln(input)
-    torch.testing.assert_close(amd_result, torch_result)
-=======
 @pytest.mark.parametrize("elementwise_affine", (True, False))
 @pytest.mark.parametrize("include_bias", (True, False))
 def test_layer_norm(train_config: TrainConfig, elementwise_affine: bool, include_bias: bool):
@@ -433,5 +419,4 @@
 
     y_actual = ln(x)
     y_expected = F.layer_norm(x, [train_config.model.d_model], weight, bias)
-    torch.testing.assert_close(y_actual, y_expected)
->>>>>>> b4a14919
+    torch.testing.assert_close(y_actual, y_expected)